--- conflicted
+++ resolved
@@ -7,12 +7,9 @@
 
 from adcircpy import AdcircMesh, AdcircRun, Tides
 from adcircpy.forcing.base import Forcing
-<<<<<<< HEAD
 from adcircpy.forcing.waves.ww3 import WaveWatch3DataForcing
 from adcircpy.forcing.winds.atmesh import AtmosphericMeshForcing
 from adcircpy.server import SlurmConfig
-=======
->>>>>>> beb2c706
 from nemspy import ModelingSystem
 import numpy
 
@@ -242,16 +239,8 @@
     if source_filename is not None:
         LOGGER.debug(f'sourcing modules from "{source_filename}"')
 
-<<<<<<< HEAD
     if not original_fort14_filename.exists():
-        raise FileNotFoundError(f'mesh XY not found at ' f'"{original_fort14_filename}"')
-=======
-    original_fort13_filename = mesh_directory / 'fort.13'
-    original_fort14_filename = mesh_directory / 'fort.14'
-    if not original_fort14_filename.exists():
-        raise FileNotFoundError(f'mesh XY not found at '
-                                f'"{original_fort14_filename}"')
->>>>>>> beb2c706
+        raise FileNotFoundError(f'mesh XY not found at "{original_fort14_filename}"')
 
     if tidal_spinup_duration is not None:
         LOGGER.debug(f'setting spinup to {tidal_spinup_duration}')
@@ -269,7 +258,6 @@
     LOGGER.info(f'opening mesh "{original_fort14_filename}"')
     mesh = AdcircMesh.open(original_fort14_filename, crs=4326)
 
-<<<<<<< HEAD
     LOGGER.debug(f'adding {len(forcing_configurations)} forcing(s) to mesh')
     for forcing_configuration in forcing_configurations:
         mesh.add_forcing(forcing_configuration.forcing)
@@ -280,18 +268,7 @@
         for attribute_name in mesh.get_nodal_attribute_names():
             mesh.set_nodal_attribute_state(attribute_name, coldstart=True, hotstart=True)
     else:
-        LOGGER.warning(f'mesh values (nodal attributes) not found at ' f'"{original_fort13_filename}"')
-=======
-    LOGGER.debug(f'adding {len(forcings)} forcing(s) to mesh')
-    for forcing in forcings:
-        mesh.add_forcing(forcing)
-
-    if original_fort13_filename.exists():
-        mesh.import_nodal_attributes(original_fort13_filename)
-    else:
-        LOGGER.warning(f'mesh values (nodal attributes) not found at '
-                       f'"{original_fort13_filename}"')
->>>>>>> beb2c706
+        LOGGER.warning(f'mesh values (nodal attributes) not found at "{original_fort13_filename}"')
 
     if not mesh.has_nodal_attribute('primitive_weighting_in_continuity_equation'):
         LOGGER.debug(f'generating tau0 in mesh')
@@ -482,23 +459,6 @@
         LOGGER.debug(f'writing hotstart run script ' f'"{hotstart_run_script_filename.name}"')
         hotstart_run_script.write(hotstart_run_script_filename, overwrite=overwrite)
 
-<<<<<<< HEAD
-    slurm = SlurmConfig(
-        account=slurm_account,
-        ntasks=nems.processors,
-        run_name=adcircpy_run_name,
-        partition=partition,
-        walltime=job_duration,
-        nodes=coldstart_run_script.slurm_nodes,
-        mail_type='all' if email_address is not None else None,
-        mail_user=email_address,
-        log_filename=f'{adcircpy_run_name}.out.log',
-        modules=[],
-        launcher=coldstart_run_script.launcher,
-    )
-
-=======
->>>>>>> beb2c706
     # instantiate AdcircRun object.
     driver = AdcircRun(
         mesh=mesh,
@@ -526,11 +486,6 @@
 
     local_fort14_filename = output_directory / 'fort.14'
     if use_original_mesh:
-<<<<<<< HEAD
-        LOGGER.info(f'using original mesh "{original_fort14_filename}"')
-    else:
-        LOGGER.info(f'rewriting original mesh "{original_fort14_filename}"')
-=======
         LOGGER.info(f'using original mesh from "{original_fort14_filename}"')
         create_symlink(original_fort14_filename, local_fort14_filename)
     else:
@@ -546,7 +501,6 @@
             hotstart=None,
             driver=None,
         )
->>>>>>> beb2c706
 
     LOGGER.debug(f'writing coldstart configuration to ' f'"{coldstart_directory}"')
     driver.write(
@@ -561,11 +515,7 @@
     if use_original_mesh:
         if original_fort13_filename.exists():
             create_symlink(original_fort13_filename, coldstart_directory / 'fort.13')
-<<<<<<< HEAD
-        create_symlink(original_fort14_filename, coldstart_directory / 'fort.14')
-=======
     create_symlink(local_fort14_filename, coldstart_directory / 'fort.14')
->>>>>>> beb2c706
 
     for run_name, (value, attribute_name) in runs.items():
         run_directory = runs_directory / run_name
@@ -588,11 +538,7 @@
         if use_original_mesh:
             if original_fort13_filename.exists():
                 create_symlink(original_fort13_filename, run_directory / 'fort.13')
-<<<<<<< HEAD
-            create_symlink(original_fort14_filename, run_directory / 'fort.14')
-=======
         create_symlink(local_fort14_filename, run_directory / 'fort.14')
->>>>>>> beb2c706
 
     LOGGER.debug(f'writing ensemble setup script ' f'"{setup_script_filename.name}"')
     setup_script = EnsembleSetupScript(platform)
