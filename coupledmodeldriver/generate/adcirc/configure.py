--- conflicted
+++ resolved
@@ -43,8 +43,7 @@
 
     def __init__(
         self,
-        fort13_path: PathLike,
-        fort14_path: PathLike,
+        mesh_directory: PathLike,
         modeled_start_time: datetime,
         modeled_duration: timedelta,
         modeled_timestep: timedelta,
@@ -64,16 +63,15 @@
         """
         Generate required configuration files for an ADCIRC run.
 
-        :param fort13_path: path to input mesh nodes `fort.13`
-        :param fort14_path: path to input mesh attributes `fort.14`
+        :param mesh_directory: path to input mesh directory (containing `fort.13`, `fort.14`)
         :param modeled_start_time: start time within the modeled system
         :param modeled_duration: duration within the modeled system
         :param modeled_timestep: time interval within the modeled system
+        :param adcirc_processors: numbers of processors to assign for ADCIRC
+        :param platform: HPC platform for which to configure
         :param tidal_spinup_duration: spinup time for ADCIRC tidal coldstart
-        :param platform: HPC platform for which to configure
         :param perturbations: dictionary of runs encompassing run names to parameter values
         :param forcings: list of forcing configurations to connect to ADCIRC
-        :param adcirc_processors: numbers of processors to assign for ADCIRC
         :param slurm_job_duration: wall clock time of job
         :param slurm_partition: Slurm partition
         :param slurm_email_address: email address to send Slurm notifications
@@ -83,11 +81,8 @@
         :param source_filename: path to module file to `source`
         """
 
-        if not isinstance(fort13_path, Path):
-            fort13_path = Path(fort13_path)
-
-        if not isinstance(fort14_path, Path):
-            fort14_path = Path(fort14_path)
+        if not isinstance(mesh_directory, Path):
+            mesh_directory = Path(mesh_directory)
 
         if platform is None:
             platform = Platform.LOCAL
@@ -112,17 +107,11 @@
             email_address=slurm_email_address,
         )
 
-<<<<<<< HEAD
         model = ADCIRCJSON(
-            mesh_files=[fort13_path, fort14_path],
+            mesh_files=[mesh_directory / 'fort.13', mesh_directory / 'fort.14'],
             executable=adcirc_executable,
             adcprep_executable=adcprep_executable,
-=======
-        adcirc = ADCIRCJSON(
-            adcirc_executable_path=adcirc_executable,
-            adcprep_executable_path=adcprep_executable,
             aswip_executable_path=aswip_executable,
->>>>>>> 495b81b1
             modeled_start_time=modeled_start_time,
             modeled_duration=modeled_duration,
             modeled_timestep=modeled_timestep,
