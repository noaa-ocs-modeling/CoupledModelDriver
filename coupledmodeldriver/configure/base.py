--- conflicted
+++ resolved
@@ -4,23 +4,14 @@
 import json
 import os
 from os import PathLike
-<<<<<<< HEAD
-from pathlib import Path
+from pathlib import Path, PurePosixPath
 from typing import Any, List, Union
-=======
-from pathlib import Path, PurePosixPath
-from typing import Any, Union
->>>>>>> ed433fd1
 
 from adcircpy.server import SlurmConfig
 import nemspy
 from nemspy import ModelingSystem
-<<<<<<< HEAD
-from nemspy.model.base import ModelEntry
+from nemspy.model.base import ModelEntry, ModelMeshEntry
 from pyschism.server import ServerConfig
-=======
-from nemspy.model.base import ModelEntry, ModelMeshEntry
->>>>>>> ed433fd1
 
 from coupledmodeldriver.platforms import Platform
 from coupledmodeldriver.script import SlurmEmailType
@@ -76,9 +67,6 @@
         """
 
         for name, value in self.configuration.items():
-<<<<<<< HEAD
-            self[name] = anchor_relative_path(value, relative_path)
-=======
             if isinstance(value, Path) and not value.is_absolute():
                 self[name] = PurePosixPath(move_path(value, relative))
 
@@ -88,7 +76,6 @@
             if isinstance(value, Path):
                 instance[name] = PurePosixPath(os.path.relpath(value.resolve(), path))
         return instance
->>>>>>> ed433fd1
 
     def __contains__(self, key: str) -> bool:
         return key in self.configuration
@@ -562,29 +549,7 @@
         raise NotImplementedError()
 
 
-<<<<<<< HEAD
-def anchor_relative_path(value: Path, relative: Union[PathLike, int]):
-    if isinstance(value, List) and not isinstance(value, str):
-        value = [anchor_relative_path(entry, relative) for entry in value]
-    elif isinstance(value, Path):
-        if isinstance(relative, int):
-            if relative <= 0:
-                relative = Path('.') / ('../' * (-relative))
-        elif not isinstance(relative, Path):
-            relative = Path(relative)
-
-        if not value.is_absolute():
-            if isinstance(relative, int):
-                value = Path(*value.parts[relative:])
-            elif isinstance(relative, Path):
-                value = relative / value
-
-    return value
-=======
 def move_path(path: PathLike, move: Union[PathLike, int]) -> Path:
-    if not isinstance(path, Path):
-        path = Path(path)
-
     try:
         move = int(move)
         if move <= 0:
@@ -593,12 +558,17 @@
         if not isinstance(move, Path):
             move = Path(move)
 
-    if path.is_absolute():
-        output_path = path
-    elif isinstance(move, int):
-        output_path = Path(*path.parts[move:])
+    if isinstance(value, List) and not isinstance(value, str):
+        value = [move_path(entry, move) for entry in value]
     else:
-        output_path = move / path
-
-    return output_path
->>>>>>> ed433fd1
+        if not isinstance(path, Path):
+            path = Path(path)
+
+        if path.is_absolute():
+            value = path
+        elif isinstance(move, int):
+            value = Path(*path.parts[move:])
+        else:
+            value = move / path
+
+    return value