#!/usr/bin/env python
import importlib
import logging
import os
from pathlib import Path
import subprocess
import sys

from setuptools import config, find_packages, setup

BUILT_PACKAGES = {'fiona': ['gdal'], 'numpy': [], 'pyproj': ['proj']}
is_conda = (Path(sys.prefix) / 'conda-meta').exists()

if is_conda:
    conda_packages = []
    for conda_package in BUILT_PACKAGES:
        try:
            importlib.import_module(conda_package)
        except:
            conda_packages.append(conda_package)
    if len(conda_packages) > 0:
        subprocess.check_call(['conda', 'install', '-y', *conda_packages])

if os.name == 'nt':
    for required_package, pipwin_dependencies in BUILT_PACKAGES.items():
        try:
            importlib.import_module(required_package)
        except:
            try:
                import pipwin
            except:
                subprocess.check_call([sys.executable, '-m', 'pip', 'install', 'pipwin'])

            failed_pipwin_packages = []
            for pipwin_package in pipwin_dependencies + [required_package]:
                try:
                    subprocess.check_call(
                        [sys.executable, '-m', 'pipwin', 'install', pipwin_package.lower()]
                    )
                except subprocess.CalledProcessError:
                    failed_pipwin_packages.append(pipwin_package)

            if len(failed_pipwin_packages) > 0:
                raise RuntimeError(
                    f'failed to download or install non-conda Windows build(s) of {" and ".join(failed_pipwin_packages)}; you can either\n'
                    '1) install within an Anaconda environment, or\n'
                    f'2) `pip install <file>.whl`, with `<file>.whl` downloaded from {" and ".join("https://www.lfd.uci.edu/~gohlke/pythonlibs/#" + value.lower() for value in failed_pipwin_packages)} for your Python version'
                )

try:
    try:
        from dunamai import Version
    except ImportError:
        import subprocess
        import sys

        subprocess.check_call([sys.executable, '-m', 'pip', 'install', 'dunamai'])
        from dunamai import Version

    version = Version.from_any_vcs().serialize()
except RuntimeError as error:
    logging.exception(error)
    version = '0.0.0'

logging.info(f'using version {version}')

metadata = config.read_configuration('setup.cfg')['metadata']

setup(
    name=metadata['name'],
    version=version,
    author=metadata['author'],
    author_email=metadata['author_email'],
    description=metadata['description'],
    long_description=metadata['long_description'],
    long_description_content_type='text/markdown',
    url=metadata['url'],
    packages=find_packages(),
    python_requires='>=3.6',
    setup_requires=['dunamai', 'setuptools>=41.2'],
<<<<<<< HEAD
    install_requires=['adcircpy>=1.0.32', 'pyschism', 'nemspy>=0.6.16', 'numpy', 'requests'],
=======
    install_requires=['adcircpy>=1.0.35', 'nemspy>=0.6.16', 'numpy', 'requests'],
>>>>>>> 294a33ef
    extras_require={
        'testing': ['pytest', 'pytest-cov', 'pytest-xdist', 'wget'],
        'development': ['flake8', 'isort', 'oitnb'],
    },
    entry_points={
        'console_scripts': [
            'initialize_adcirc=client.initialize_adcirc:main',
            'generate_configuration=client.generate_configuration:main',
        ],
    },
)<|MERGE_RESOLUTION|>--- conflicted
+++ resolved
@@ -78,11 +78,7 @@
     packages=find_packages(),
     python_requires='>=3.6',
     setup_requires=['dunamai', 'setuptools>=41.2'],
-<<<<<<< HEAD
-    install_requires=['adcircpy>=1.0.32', 'pyschism', 'nemspy>=0.6.16', 'numpy', 'requests'],
-=======
-    install_requires=['adcircpy>=1.0.35', 'nemspy>=0.6.16', 'numpy', 'requests'],
->>>>>>> 294a33ef
+    install_requires=['adcircpy>=1.0.35', 'pyschism', 'nemspy>=0.6.16', 'numpy', 'requests'],
     extras_require={
         'testing': ['pytest', 'pytest-cov', 'pytest-xdist', 'wget'],
         'development': ['flake8', 'isort', 'oitnb'],
