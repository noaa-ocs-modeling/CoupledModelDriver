--- conflicted
+++ resolved
@@ -12,8 +12,4 @@
 
 set -e
 
-<<<<<<< HEAD
-ibrun ../../../../../../adcirc
-=======
-ibrun ../../adcirc
->>>>>>> ed433fd1
+ibrun ../../adcirc