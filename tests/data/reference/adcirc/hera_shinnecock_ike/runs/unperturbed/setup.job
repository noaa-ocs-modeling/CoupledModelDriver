#!/bin/bash --login
#SBATCH -J ADCIRC_SETUP
#SBATCH -A coastal
#SBATCH --mail-type=ALL
#SBATCH --mail-user=example@email.gov
#SBATCH --error=ADCIRC_SETUP.err.log
#SBATCH --output=ADCIRC_SETUP.out.log
#SBATCH -n 1
#SBATCH -N 1
#SBATCH --time=06:00:00

set -e

<<<<<<< HEAD
srun ../../../../../../adcprep --np 600 --partmesh
srun ../../../../../../adcprep --np 600 --prepall
=======
srun ../../adcprep --np 600 --partmesh
srun ../../adcprep --np 600 --prepall
>>>>>>> ed433fd1
<|MERGE_RESOLUTION|>--- conflicted
+++ resolved
@@ -11,10 +11,5 @@
 
 set -e
 
-<<<<<<< HEAD
-srun ../../../../../../adcprep --np 600 --partmesh
-srun ../../../../../../adcprep --np 600 --prepall
-=======
 srun ../../adcprep --np 600 --partmesh
-srun ../../adcprep --np 600 --prepall
->>>>>>> ed433fd1
+srun ../../adcprep --np 600 --prepall