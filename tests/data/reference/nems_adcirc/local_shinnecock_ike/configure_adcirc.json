--- conflicted
+++ resolved
@@ -1,18 +1,12 @@
 {
-<<<<<<< HEAD
-  "mesh_files": [
-    "../../../input/shinnecock_ike/mesh/fort.13",
-    "../../../input/shinnecock_ike/mesh/fort.14"
-  ],
-  "adcprep_executable": "../../../../../../adcprep",
-=======
   "adcirc_executable_path": "../../../adcirc",
   "adcprep_executable_path": "../../../adcprep",
   "aswip_executable_path": null,
->>>>>>> cdf69d8f
   "modeled_start_time": "2008-08-23 00:00:00",
   "modeled_end_time": "2008-09-06 12:00:00",
   "modeled_timestep": 2.0,
+  "fort_13_path": "../../../input/shinnecock_ike/mesh/fort.13",
+  "fort_14_path": "../../../input/shinnecock_ike/mesh/fort.14",
   "tidal_spinup_duration": 1080000.0,
   "tidal_spinup_timestep": 2.0,
   "source_filename": null,
@@ -27,7 +21,6 @@
   "output_velocities": true,
   "output_concentrations": false,
   "output_meteorological_factors": false,
-  "executable": "../../../../../../adcirc",
   "processors": 11,
   "nems_parameters": {},
   "attributes": {
