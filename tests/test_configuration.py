from datetime import datetime, timedelta
from pathlib import Path

from adcircpy.forcing import AtmosphericMeshForcing, WaveWatch3DataForcing
from nemspy.model import ADCIRCEntry, AtmosphericForcingEntry, WaveWatch3ForcingEntry
import pytest

from coupledmodeldriver import Platform
from coupledmodeldriver.configure import (
    ATMESHForcingJSON,
    ModelDriverJSON,
    NEMSJSON,
    SlurmJSON,
    TidalForcingJSON,
    WW3DATAForcingJSON,
)
from coupledmodeldriver.generate import ADCIRCRunConfiguration, NEMSADCIRCRunConfiguration
from coupledmodeldriver.generate.adcirc.base import ADCIRCJSON

# noinspection PyUnresolvedReferences
from tests import INPUT_DIRECTORY, tpxo_filename
<<<<<<< HEAD
from tests import INPUT_DIRECTORY, OUTPUT_DIRECTORY
=======
>>>>>>> e7dac5a1


def test_update():
    configuration = SlurmJSON(account='coastal', tasks=602, job_duration=timedelta(hours=6))

    configuration.update({'email_address': 'test@email.gov', 'test_entry_1': 'test value 1'})

    configuration['test_entry_2'] = 2

    assert configuration['email_address'] == 'test@email.gov'
    assert configuration['test_entry_1'] == 'test value 1'
    assert configuration['test_entry_2'] == 2
    assert configuration.fields['test_entry_1'] == str
    assert configuration.fields['test_entry_2'] == int


def test_slurm():
    configuration = SlurmJSON(
        account='coastal',
        tasks=602,
        partition=None,
        job_duration=timedelta(hours=6),
        run_directory=None,
        run_name=None,
        email_type=None,
        email_address=None,
        log_filename=None,
        modules=None,
        path_prefix=None,
        extra_commands=None,
        launcher=None,
        nodes=None,
    )

    slurm = configuration.to_adcircpy()

    assert slurm.nprocs == 602


def test_nems():
    model_entries = [
        AtmosphericForcingEntry('Wind_HWRF_SANDY_Nov2018_ExtendedSmoothT.nc'),
        WaveWatch3ForcingEntry('ww3.HWRF.NOV2018.2012_sxy.nc'),
        ADCIRCEntry(600),
    ]

    connections = [['ATM', 'OCN'], ['WAV', 'OCN']]
    mediations = None
    sequence = [
        'ATM -> OCN',
        'WAV -> OCN',
        'ATM',
        'WAV',
        'OCN',
    ]

    configuration = NEMSJSON(
        executable_path='NEMS.x',
        modeled_start_time=datetime(2012, 10, 22, 6),
        modeled_end_time=datetime(2012, 10, 22, 6) + timedelta(days=14.5),
        interval=timedelta(hours=1),
        connections=connections,
        mediations=mediations,
        sequence=sequence,
    )

    modeling_system = configuration.to_nemspy(model_entries)

    assert modeling_system.sequence == [
        'ATM -> OCN   :remapMethod=redist',
        'WAV -> OCN   :remapMethod=redist',
        'ATM',
        'WAV',
        'OCN',
    ]


def test_adcirc():
    configuration = ADCIRCJSON(
        adcirc_executable_path='adcirc',
        adcprep_executable_path='adcprep',
        modeled_start_time=datetime(2012, 10, 22, 6),
        modeled_end_time=datetime(2012, 10, 22, 6) + timedelta(days=14.5),
        modeled_timestep=timedelta(seconds=2),
        fort_13_path=None,
        fort_14_path=INPUT_DIRECTORY / 'meshes' / 'shinnecock' / 'fort.14',
        tidal_spinup_duration=timedelta(days=12.5),
    )

    assert configuration.adcircpy_driver.IM == 511113

    configuration['attributes']['gwce_solution_scheme'] = 'semi-implicit-legacy'

    assert configuration.adcircpy_driver.IM == 511111

    configuration['attributes']['smagorinsky'] = False

    assert configuration.adcircpy_driver.IM == 111111

    configuration['attributes']['gwce_solution_scheme'] = 'explicit'

    assert configuration.adcircpy_driver.IM == 111112

    configuration['attributes']['smagorinsky'] = True

    assert configuration.adcircpy_driver.IM == 511112


def test_tidal():
    configuration = TidalForcingJSON(tidal_source='HAMTIDE', constituents='all')

    assert list(configuration.adcircpy_forcing.active_constituents) == [
        'Q1',
        'O1',
        'P1',
        'K1',
        'N2',
        'M2',
        'S2',
        'K2',
    ]

    configuration['constituents'] = 'major'

    assert list(configuration.adcircpy_forcing.active_constituents) == [
        'Q1',
        'O1',
        'P1',
        'K1',
        'N2',
        'M2',
        'S2',
        'K2',
    ]

    configuration['tidal_source'] = 'TPXO'
    configuration['resource'] = 'nonexistent/path/to/h_tpxo9.nc'

    with pytest.raises((FileNotFoundError, OSError)):
        configuration.adcircpy_forcing

    # TODO find a better way to host TPXO for testing
    # configuration['resource'] = tpxo_filename()
    # configuration['constituents'] = ['q1', 'p1', 'm2']

    # assert list(configuration.adcircpy_forcing.active_constituents) == ['Q1', 'P1', 'M2']


def test_atmesh():
    configuration = ATMESHForcingJSON(
        resource='Wind_HWRF_SANDY_Nov2018_ExtendedSmoothT.nc',
        nws=17,
        interval=timedelta(hours=1),
    )

    assert configuration.configuration == {
        'nws': 17,
        'interval': timedelta(hours=1),
        'resource': Path('Wind_HWRF_SANDY_Nov2018_ExtendedSmoothT.nc'),
        'processors': 1,
        'nems_parameters': {},
    }


def test_ww3data():
    configuration = WW3DATAForcingJSON(
        resource='ww3.HWRF.NOV2018.2012_sxy.nc', nrs=5, interval=timedelta(hours=1),
    )

    assert configuration.configuration == {
        'nrs': 5,
        'interval': timedelta(hours=1),
        'resource': Path('ww3.HWRF.NOV2018.2012_sxy.nc'),
        'processors': 1,
        'nems_parameters': {},
    }


def test_modeldriver():
    configuration = ModelDriverJSON(platform=Platform.HERA, perturbations=None)

    assert configuration.configuration == {
        'platform': Platform.HERA,
        'perturbations': {'unperturbed': None},
    }

<|MERGE_RESOLUTION|>--- conflicted
+++ resolved
@@ -19,10 +19,6 @@
 
 # noinspection PyUnresolvedReferences
 from tests import INPUT_DIRECTORY, tpxo_filename
-<<<<<<< HEAD
-from tests import INPUT_DIRECTORY, OUTPUT_DIRECTORY
-=======
->>>>>>> e7dac5a1
 
 
 def test_update():
