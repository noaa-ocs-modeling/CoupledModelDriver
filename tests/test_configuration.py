--- conflicted
+++ resolved
@@ -15,11 +15,8 @@
     WW3DATAForcingJSON,
 )
 from coupledmodeldriver.generate.adcirc.base import ADCIRCJSON
-<<<<<<< HEAD
 from coupledmodeldriver.generate.schism.base import SCHISMJSON
-=======
 from tests import INPUT_DIRECTORY
->>>>>>> ed433fd1
 
 
 def test_update():
@@ -106,11 +103,8 @@
         modeled_start_time=datetime(2012, 10, 22, 6),
         modeled_end_time=datetime(2012, 10, 22, 6) + timedelta(days=14.5),
         modeled_timestep=timedelta(seconds=2),
-<<<<<<< HEAD
-=======
         fort_13_path=None,
         fort_14_path=INPUT_DIRECTORY / 'shinnecock' / 'mesh' / 'fort.14',
->>>>>>> ed433fd1
         tidal_spinup_duration=timedelta(days=12.5),
     )
 
